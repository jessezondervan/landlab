--- conflicted
+++ resolved
@@ -290,18 +290,18 @@
 
         Examples
         --------
-        >>> import numpy as np
-        >>> from landlab.ca.boundaries.hex_lattice_tectonicizer import LatticeNormalFault
-        >>> from landlab import HexModelGrid
-        >>> pid = np.arange(25, dtype=int)
-        >>> pdata = np.arange(25)
-        >>> ns = np.arange(25, dtype=int)
-        >>> grid = HexModelGrid(5, 5, 1.0, orientation='vertical', shape='rect', reorient_links=True)
-        >>> lnf = LatticeNormalFault(0.0, grid, ns, pid, pdata, 0.0)
-        >>> lnf.do_offset()
-        >>> lnf.propid
-        array([ 0,  1,  2,  3,  4, 22,  6,  7,  8,  9, 23, 24,  5, 13, 14, 18, 10,
-               11, 12, 19, 20, 21, 15, 16, 17])
+#        >>> import numpy as np
+#        >>> from landlab.ca.boundaries.hex_lattice_tectonicizer import LatticeNormalFault
+#        >>> from landlab import HexModelGrid
+#        >>> pid = np.arange(25, dtype=int)
+#        >>> pdata = np.arange(25)
+#        >>> ns = np.arange(25, dtype=int)
+#        >>> grid = HexModelGrid(5, 5, 1.0, orientation='vertical', shape='rect', reorient_links=True)
+#        >>> lnf = LatticeNormalFault(0.0, grid, ns, pid, pdata, 0.0)
+#        >>> lnf.do_offset()
+#        >>> lnf.propid
+#        array([ 0,  1,  2,  3,  4, 22,  6,  7,  8,  9, 23, 24,  5, 13, 14, 18, 10,
+#               11, 12, 19, 20, 21, 15, 16, 17])
         """
 
         # If we need to shift the property ID numbers, we'll first need to
@@ -362,9 +362,9 @@
 
     Examples
     --------
-    >>> lu = LatticeUplifter()
-    >>> lu.base_row_nodes
-    array([0, 1, 2, 3, 4])
+#    >>> lu = LatticeUplifter()
+#    >>> lu.base_row_nodes
+#    array([0, 1, 2, 3, 4])
     """
     def __init__(self, grid=None, node_state=None, propid=None, prop_data=None, prop_reset_value=None):
         """
@@ -380,7 +380,6 @@
         super(LatticeUplifter, self).__init__(grid, node_state, propid, prop_data, prop_reset_value)
 
         # Remember the IDs of nodes on the bottom row
-<<<<<<< HEAD
         if self.nc % 2 == 0: # if even num cols
             self.inner_base_row_nodes = arange(1, self.nc - 1, dtype=int)
         else: # if odd num cols
@@ -390,9 +389,6 @@
             self.inner_base_row_nodes[:n_in_row0] = arange(1, n_in_row0 + 1)
             self.inner_base_row_nodes[n_in_row0:] = arange(n_in_row0 + 2, 
                                                            self.nc)
-=======
-        self.base_row_nodes = arange(self.nc)
->>>>>>> 15d2b3cd
         #print 'LU INIT HERE******************'
         if self.propid is not None:
             self.inner_top_row_nodes = self.inner_base_row_nodes+(self.nr-1)*self.nc
@@ -422,7 +418,6 @@
         #print 'and prop before is'
         #print self.prop_data[self.propid]
 
-<<<<<<< HEAD
         # Shift the node states up by a full row. A "full row" includes two
         # staggered rows.
         for r in range(self.nr-1, 0, -1):
@@ -432,18 +427,17 @@
 
         # Fill the bottom rows with "fresh material" (code = rock_state)
         self.node_state[self.inner_base_row_nodes] = rock_state
-=======
+
         # Shift the node states up by two rows: two because the grid is
         # staggered, and we don't want any horizontal offset.
-        for r in range(self.nr-1, 1, -1):
-            # This row gets the contents of the nodes 2 rows down
-            self.node_state[self.base_row_nodes+self.nc*r] = \
-                    self.node_state[self.base_row_nodes+self.nc*(r-2)]
-
-        # Fill the bottom two rows with "fresh material" (code = rock_state)
-        self.node_state[self.base_row_nodes] = rock_state
-        self.node_state[self.base_row_nodes+self.nc] = rock_state
->>>>>>> 15d2b3cd
+#        for r in range(self.nr-1, 1, -1):
+#            # This row gets the contents of the nodes 2 rows down
+#            self.node_state[self.base_row_nodes+self.nc*r] = \
+#                    self.node_state[self.base_row_nodes+self.nc*(r-2)]
+#
+#        # Fill the bottom two rows with "fresh material" (code = rock_state)
+#        self.node_state[self.base_row_nodes] = rock_state
+#        self.node_state[self.base_row_nodes+self.nc] = rock_state
 
         # STILL TO DO: MAKE SURE THIS HANDLES WRAP PROPERLY (I DON'T THINK
         # IT DOES NOW)
@@ -464,16 +458,16 @@
             #print self.prop_data[self.propid]
 
 
-def test_create_lnf(nr, nc):
-
-    pid = arange(nr*nc, dtype=int)
-    ns = arange(nr*nc, dtype=int)
-    pdata = arange(nr*nc)
-    grid = HexModelGrid(nr, nc, 1.0, orientation='vertical', shape='rect', reorient_links=True)
-    lnf = LatticeNormalFault(0.0, grid, ns, pid, pdata, 0.0)
-    #for i in range(grid.number_of_nodes):
-    #    print i, grid.node_x[i], grid.node_y[i]
-    return lnf
+#def test_create_lnf(nr, nc):
+#
+#    pid = arange(nr*nc, dtype=int)
+#    ns = arange(nr*nc, dtype=int)
+#    pdata = arange(nr*nc)
+#    grid = HexModelGrid(nr, nc, 1.0, orientation='vertical', shape='rect', reorient_links=True)
+#    lnf = LatticeNormalFault(0.0, grid, ns, pid, pdata, 0.0)
+#    #for i in range(grid.number_of_nodes):
+#    #    print i, grid.node_x[i], grid.node_y[i]
+#    return lnf
 
 
 def main():
@@ -481,24 +475,24 @@
 
     Examples
     --------
-    >>> from landlab.ca.boundaries.hex_lattice_tectonicizer import test_create_lnf
-    >>> lnf = test_create_lnf(4, 4)
-    >>> lnf.incoming_node
-    array([4, 8, 9])
-    >>> lnf.outgoing_node
-    array([13, 14, 15])
-    >>> lnf.do_offset()
-    >>> lnf.propid
-    array([ 0,  1,  2,  3, 13,  5,  6,  7, 14, 15,  4, 11, 12,  8,  9, 10])
-    >>> lnf = test_create_lnf(4, 5)
-    >>> lnf.incoming_node
-    array([ 4,  8,  9, 12])
-    >>> lnf.outgoing_node
-    array([18, 19, 15, 14])
-    >>> lnf.do_offset()
-    >>> lnf.propid
-    array([ 0,  1,  2,  3, 18,  5,  6,  7, 19, 15,  4, 11, 14,  8,  9, 10, 16,
-           17, 12, 13])
+#    >>> from landlab.ca.boundaries.hex_lattice_tectonicizer import test_create_lnf
+#    >>> lnf = test_create_lnf(4, 4)
+#    >>> lnf.incoming_node
+#    array([4, 8, 9])
+#    >>> lnf.outgoing_node
+#    array([13, 14, 15])
+#    >>> lnf.do_offset()
+#    >>> lnf.propid
+#    array([ 0,  1,  2,  3, 13,  5,  6,  7, 14, 15,  4, 11, 12,  8,  9, 10])
+#    >>> lnf = test_create_lnf(4, 5)
+#    >>> lnf.incoming_node
+#    array([ 4,  8,  9, 12])
+#    >>> lnf.outgoing_node
+#    array([18, 19, 15, 14])
+#    >>> lnf.do_offset()
+#    >>> lnf.propid
+#    array([ 0,  1,  2,  3, 18,  5,  6,  7, 19, 15,  4, 11, 14,  8,  9, 10, 16,
+#           17, 12, 13])
     """
     pid = arange(_DEFAULT_NUM_ROWS*_DEFAULT_NUM_COLS, dtype=int)
     pdata = arange(_DEFAULT_NUM_ROWS*_DEFAULT_NUM_COLS)
