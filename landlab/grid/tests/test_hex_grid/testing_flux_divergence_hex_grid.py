--- conflicted
+++ resolved
@@ -47,11 +47,7 @@
 
 def gt_grads_at_faces1(grid, nv):
 
-<<<<<<< HEAD
-    lg = (nv[grid.node_at_link_head] - nv[grid.node_at_link_tail]) / grid.length_of_link
-=======
     # lg = (nv[grid.node_at_link_head] - nv[grid.node_at_link_tail]) / grid.length_of_link
->>>>>>> 2f9e4969
     # return lg[grid.link_at_face]
     return None  # temporary
 
@@ -187,11 +183,6 @@
     # gt_calc_gradients_at_faces(hmg, nv)
     # gt_link_flux_divergence_at_cells_with_2darray(hmg, f)
 
-<<<<<<< HEAD
-    # Some time trials
-    start = time.time()
-=======
->>>>>>> 2f9e4969
     for i in range(1000):
         gt_grads_at_faces1(hmg, nv)
 
