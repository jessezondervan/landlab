#! /usr/env/python
"""

Component that models 2D diffusion using an explicit finite-volume method.

Created July 2013 GT
Last updated March 2016 DEJH with LL v1.0 component style
"""

from __future__ import print_function

import numpy as np
from six.moves import range

from landlab import (
    FIXED_GRADIENT_BOUNDARY,
    INACTIVE_LINK,
    Component,
    FieldError,
    RasterModelGrid,
)
from landlab.utils.decorators import use_file_name_or_kwds

_ALPHA = 0.15  # time-step stability factor
# ^0.25 not restrictive enough at meter scales w S~1 (possible cases)


class LinearDiffuser(Component):
    """
    This component implements linear diffusion of a Landlab field.

    Component assumes grid does not deform. If the boundary conditions on the
    grid change after component instantiation, be sure to also call
    :func:`updated_boundary_conditions` to ensure these are reflected in the
    component (especially if fixed_links are present).

    The method keyword allows control of the way the solver works. Options
    other than 'simple' will make the component run slower, but give second
    order solutions that incorporate information from more distal nodes (i.e.,
    the diagonals). Note that the option 'resolve_on_patches' can result in
    somewhat counterintuitive behaviour - this option tells the component to
    treat the diffusivity as a field **with directionality to it** (i.e., that
    the diffusivites are defined on links). Thus if all links have the same
    diffusivity value, with this flag active "effective" diffusivities
    at the nodes will be *higher* than this value (by a factor of root 2) as
    the diffusivity at each patch will be the mean vector sum of that at the
    bounding links.

    The primary method of this class is :func:`run_one_step`.

    Examples
    --------
    >>> from landlab import RasterModelGrid
    >>> import numpy as np
    >>> mg = RasterModelGrid((9, 9), 1.)
    >>> z = mg.add_zeros('node', 'topographic__elevation')
    >>> z.reshape((9, 9))[4, 4] = 1.
    >>> mg.set_closed_boundaries_at_grid_edges(True, True, True, True)
    >>> ld = LinearDiffuser(mg, linear_diffusivity=1.)
    >>> for i in range(1):
    ...     ld.run_one_step(1.)
    >>> np.isclose(z[mg.core_nodes].sum(), 1.)
    True
    >>> mg2 = RasterModelGrid((5, 30), 1.)
    >>> z2 = mg2.add_zeros('node', 'topographic__elevation')
    >>> z2.reshape((5, 30))[2, 8] = 1.
    >>> z2.reshape((5, 30))[2, 22] = 1.
    >>> mg2.set_closed_boundaries_at_grid_edges(True, True, True, True)
    >>> kd = mg2.node_x/mg2.node_x.mean()
    >>> ld2 = LinearDiffuser(mg2, linear_diffusivity=kd)
    >>> for i in range(10):
    ...     ld2.run_one_step(0.1)
    >>> z2[mg2.core_nodes].sum() == 2.
    True
    >>> z2.reshape((5, 30))[2, 8] > z2.reshape((5, 30))[2, 22]
    True

    An example using links:

    >>> mg1 = RasterModelGrid((10, 10), 100.)
    >>> mg2 = RasterModelGrid((10, 10), 100.)
    >>> z1 = mg1.add_zeros('node', 'topographic__elevation')
    >>> z2 = mg2.add_zeros('node', 'topographic__elevation')
    >>> dt = 1.
    >>> nt = 10
    >>> kappa_links = mg2.add_ones('link', 'surface_water__discharge')
    >>> kappa_links *= 10000.
    >>> dfn1 = LinearDiffuser(mg1, linear_diffusivity=10000.)
    >>> dfn2 = LinearDiffuser(mg2, linear_diffusivity='surface_water__discharge')
    >>> for i in range(nt):
    ...     z1[mg1.core_nodes] += 1.
    ...     z2[mg2.core_nodes] += 1.
    ...     dfn1.run_one_step(dt)
    ...     dfn2.run_one_step(dt)
    >>> np.allclose(z1, z2)
    True
    >>> z2.fill(0.)
    >>> dfn2 = LinearDiffuser(mg2, linear_diffusivity='surface_water__discharge',
    ...                       method='resolve_on_patches')
    >>> for i in range(nt):
    ...     z2[mg2.core_nodes] += 1.
    ...     dfn2.run_one_step(dt)
    >>> np.all(z2[mg2.core_nodes] < z1[mg2.core_nodes])
    True
    """

    _name = "LinearDiffuser"

    _input_var_names = ("topographic__elevation",)

    _output_var_names = (
        "topographic__elevation",
        "topographic__gradient",
        "hillslope_sediment__unit_volume_flux",
    )

    _var_units = {
        "topographic__elevation": "m",
        "topographic__gradient": "-",
        "hillslope_sediment__unit_volume_flux": "m**2/s",
    }

    _var_mapping = {
        "topographic__elevation": "node",
        "topographic__gradient": "link",
        "hillslope_sediment__unit_volume_flux": "link",
    }

    _var_doc = {
        "topographic__elevation": (
            "Land surface topographic elevation; can "
            + "be overwritten in initialization"
        ),
        "topographic__gradient": "Gradient of surface, on links",
        "hillslope_sediment__unit_volume_flux": "Volume flux per unit width along links",
    }

    @use_file_name_or_kwds
    def __init__(
        self, grid, linear_diffusivity=None, method="simple", deposit=True, **kwds
    ):
        """
        Parameters
        ----------
        grid : ModelGrid
            A grid.
        linear_diffusivity : float, array, or field name (m**2/time)
            The diffusivity. If an array or field name, these must be the
            diffusivities on either nodes or links - the component will
            distinguish which based on array length. Values on nodes will be
            mapped to links using an upwind scheme in the simple case.
        method : {'simple', 'resolve_on_patches', 'on_diagonals'}
            The method used to represent the fluxes. 'simple' solves a finite
            difference method with a simple staggered grid scheme onto the links.
            'resolve_on_patches' solves the scheme by mapping both slopes and
            diffusivities onto the patches and solving there before resolving
            values back to the nodes (and at the moment requires a raster grid).
            Note that this scheme enforces directionality in the diffusion field;
            it's no longer just a scalar field. Thus diffusivities must be defined
            *on links* when this option is chosen.
            'on_diagonals' permits Raster diagonals to carry the diffusional
            fluxes. These latter techniques are more computationally expensive,
            but can suppress cardinal direction artifacts if diffusion is
            performed on a raster. 'on_diagonals' pretends that the "faces" of a
            cell with 8 links are represented by a stretched regular octagon set
            within the true cell.
        deposit : {True, False}
            Whether diffusive material can be deposited. True means that diffusive
            material will be deposited if the divergence of sediment flux is
            negative. False means that even when the divergence of sediment flux is
            negative, no material is deposited. (No deposition ever.) The False
            case is a bit of a band-aid to account for cases when fluvial incision
            likely removes any material that would be deposited. If one couples
            fluvial detachment-limited incision with linear diffusion, the channels
            will not reach the predicted analytical solution unless deposit is set
            to False.
        """
        self._grid = grid
        self._bc_set_code = self.grid.bc_set_code
        assert method in ("simple", "resolve_on_patches", "on_diagonals")
        if method == "resolve_on_patches":
            assert isinstance(self.grid, RasterModelGrid)
            self._use_patches = True
        else:
            self._use_patches = False
        if method == "on_diagonals" and isinstance(self.grid, RasterModelGrid):
            self._use_diags = True
        else:
            self._use_diags = False
        self.current_time = 0.
        self._run_before = False
        self._kd_on_links = False
        if linear_diffusivity is not None:
            if type(linear_diffusivity) is not str:
                self._kd = linear_diffusivity
                if type(self._kd) in (float, int):
                    if type(self._kd) is int:
                        self._kd = float(self._kd)
                else:
                    if self._kd.size == self.grid.number_of_links:
                        self._kd_on_links = True
                    else:
                        assert self._kd.size == self.grid.number_of_nodes
            else:
                try:
                    self._kd = self.grid.at_link[linear_diffusivity]
                    self._kd_on_links = True
                except KeyError:
                    self._kd = self.grid.at_node[linear_diffusivity]
        else:
            raise KeyError(
                "linear_diffusivity must be provided to the "
                + "LinearDiffuser component"
            )
        if self._kd_on_links is True:
            assert isinstance(self.grid, RasterModelGrid)

        # if we're using patches, it is VITAL that diffusivity is defined on
        # links. The whole point of this functionality is that we honour
        # *directionality* in the diffusivities.
        if self._use_patches:
            assert self._kd_on_links
        # set _deposit flag to tell code whether or not diffusion can deposit.

        self._deposit = deposit

        # for component back compatibility (undocumented):
        # note component can NO LONGER do internal uplift, at all.
        # ###
        self.timestep_in = kwds.pop("dt", None)
        if "values_to_diffuse" in kwds.keys():
            self.values_to_diffuse = kwds.pop("values_to_diffuse")
            for mytups in (self._input_var_names, self._output_var_names):
                myset = set(mytups)
                myset.remove("topographic__elevation")
                myset.add(self.values_to_diffuse)
                mytups = tuple(myset)
            for mydicts in (self._var_units, self._var_mapping, self._var_doc):
                mydicts[self.values_to_diffuse] = mydicts.pop("topographic__elevation")
        else:
            self.values_to_diffuse = "topographic__elevation"
        # Raise an error if somehow someone is using this weird functionality
        if self._grid is None:
            raise ValueError("You must now provide an existing grid!")
        # ###

        # Set internal time step
        # ..todo:
        #   implement mechanism to compute time-steps dynamically if grid is
        #   adaptive/changing
        # as of modern componentization (Spring '16), this can take arrays
        # and irregular grids
        # CFL condition precalc:
        CFL_prefactor = (
            _ALPHA * self.grid.length_of_link[: self.grid.number_of_links] ** 2.
        )
        # ^ link_length can include diags, if not careful...
        self._CFL_actives_prefactor = CFL_prefactor[self.grid.active_links]
        # ^note we can do this as topology shouldn't be changing

        # Get a list of interior cells
        self.interior_cells = self.grid.node_at_core_cell

        self.z = self.grid.at_node[self.values_to_diffuse]
        self.dqsds = self.grid.zeros("node", dtype=float)
        if not self._use_diags:
            g = self.grid.zeros(at="link")
            qs = self.grid.zeros(at="link")
            try:
                self.g = self.grid.add_field(
                    "link", "topographic__gradient", g, noclobber=True
                )
                # ^note this will object if this exists already
            except FieldError:  # keep a ref
                self.g = self.grid.at_link["topographic__gradient"]
            try:
                self.qs = self.grid.add_field(
                    "link", "hillslope_sediment__unit_volume_flux", qs, noclobber=True
                )
            except FieldError:
                self.qs = self.grid.at_link["hillslope_sediment__unit_volume_flux"]
            # note all these terms are deliberately loose, as we won't always
            # be dealing with topo
        else:
            g = np.zeros(self.grid.number_of_d8, dtype=float)
            qs = np.zeros(self.grid.number_of_d8, dtype=float)
            self.g = g
            self.qs = qs
            # now we have to choose what the face width of a diagonal is...
            # Adopt a regular octagon config if it's a square raster, and
            # stretch this geometry as needed.
            # Conceptually, this means we're passing mass across diamond-
            # shaped holes centered at the corners.
            # Note that this WON'T affect the inferred cell size - that's
            # still derived from the rectangle.
            self._d8width_face_at_link = np.empty(self.grid.number_of_d8)
            # note there will be null entries here
            # by our defs, every active link must have a face.
            # calc the length of a diag "face":
            rt2 = np.sqrt(2.)
            horizontal_face = self.grid.dx / (1. + rt2)
            vertical_face = self.grid.dy / (1. + rt2)
<<<<<<< HEAD
            diag_face = np.sqrt(0.5 * (
                horizontal_face ** 2 + vertical_face ** 2))
            self._hoz = self.grid.horizontal_links
            self._vert = self.grid.vertical_links
=======
            diag_face = np.sqrt(0.5 * (horizontal_face ** 2 + vertical_face ** 2))
            self._hoz = self.grid.horizontal_links.flatten()
            self._vert = self.grid.vertical_links.flatten()
>>>>>>> b776e0a3
            self._d8width_face_at_link[self._hoz] = vertical_face
            self._d8width_face_at_link[self._vert] = horizontal_face
            # ^ this operation pastes in faces where there are none, but
            # we'll never use them
            self._d8width_face_at_link[self.grid.number_of_links :] = diag_face

        self._vertlinkcomp = np.sin(self.grid.angle_of_link)
        self._hozlinkcomp = np.cos(self.grid.angle_of_link)

        if self._use_patches or self._kd_on_links:
            mg = self.grid
            try:
                self._hoz = self.grid.horizontal_links
                self._vert = self.grid.vertical_links
            except AttributeError:
                pass
            self._x_link_patches = mg.patches_at_link[self._hoz]
            x_link_patch_pres = mg.patches_present_at_link[self._hoz]
            self._x_link_patch_mask = np.logical_not(x_link_patch_pres)
            self._y_link_patches = mg.patches_at_link[self._vert]
            y_link_patch_pres = mg.patches_present_at_link[self._vert]
            self._y_link_patch_mask = np.logical_not(y_link_patch_pres)
            self._hoz_link_neighbors = np.empty((self._hoz.size, 4), dtype=int)
            self._vert_link_neighbors = np.empty((self._vert.size, 4), dtype=int)

        # do some pre-work to make fixed grad BC updating faster in the loop:
        self.updated_boundary_conditions()

    def updated_boundary_conditions(self):
        """Call if grid BCs are updated after component instantiation.

        Sets `fixed_grad_nodes`, `fixed_grad_anchors`, & `fixed_grad_offsets`,
        such that::

            value[fixed_grad_nodes] = value[fixed_grad_anchors] + offset

        Examples
        --------
        >>> from landlab import RasterModelGrid
        >>> import numpy as np
        >>> mg = RasterModelGrid((4, 5), 1.)
        >>> z = mg.add_zeros('node', 'topographic__elevation')
        >>> z[mg.core_nodes] = 1.
        >>> ld = LinearDiffuser(mg, linear_diffusivity=1.)
        >>> ld.fixed_grad_nodes.size == 0
        True
        >>> ld.fixed_grad_anchors.size == 0
        True
        >>> ld.fixed_grad_offsets.size == 0
        True
        >>> mg.at_link['topographic__slope'] = mg.calc_grad_at_link(
        ...     'topographic__elevation')
        >>> mg.set_fixed_link_boundaries_at_grid_edges(True, True, True, True)
        >>> ld.updated_boundary_conditions()
        >>> ld.fixed_grad_nodes
        array([ 1,  2,  3,  5,  9, 10, 14, 16, 17, 18])
        >>> ld.fixed_grad_anchors
        array([ 6,  7,  8,  6,  8, 11, 13, 11, 12, 13])
        >>> ld.fixed_grad_offsets
        array([-1., -1., -1., -1., -1., -1., -1., -1., -1., -1.])
        >>> np.allclose(z[ld.fixed_grad_nodes],
        ...             z[ld.fixed_grad_anchors] + ld.fixed_grad_offsets)
        True
        """
        fixed_grad_nodes = np.where(
            self.grid.status_at_node == FIXED_GRADIENT_BOUNDARY
        )[0]
        heads = self.grid.node_at_link_head[self.grid.fixed_links]
        tails = self.grid.node_at_link_tail[self.grid.fixed_links]
        head_is_fixed = np.in1d(heads, fixed_grad_nodes)
        self.fixed_grad_nodes = np.where(head_is_fixed, heads, tails)
        self.fixed_grad_anchors = np.where(head_is_fixed, tails, heads)
        vals = self.grid.at_node[self.values_to_diffuse]
        self.fixed_grad_offsets = (
            vals[self.fixed_grad_nodes] - vals[self.fixed_grad_anchors]
        )
        if self._use_diags:
            self.g.fill(0.)

        if self._kd_on_links or self._use_patches:
            mg = self.grid
            x_link_patch_pres = mg.patches_present_at_link[self._hoz]
            self._x_link_patch_mask = np.logical_not(x_link_patch_pres)
            y_link_patch_pres = mg.patches_present_at_link[self._vert]
            self._y_link_patch_mask = np.logical_not(y_link_patch_pres)
            self._hoz_link_neighbors[:, :2] = mg.links_at_node[
                mg.node_at_link_head[self._hoz], 1:4:2
            ]
            self._hoz_link_neighbors[:, 2:] = mg.links_at_node[
                mg.node_at_link_tail[self._hoz], 1:4:2
            ]
            self._vert_link_neighbors[:, :2] = mg.links_at_node[
                mg.node_at_link_head[self._vert], 0:3:2
            ]
            self._vert_link_neighbors[:, 2:] = mg.links_at_node[
                mg.node_at_link_tail[self._vert], 0:3:2
            ]
            self._vert_link_badlinks = np.logical_or(
                mg.status_at_link[self._vert_link_neighbors] == INACTIVE_LINK,
                self._vert_link_neighbors == -1,
            )
            self._hoz_link_badlinks = np.logical_or(
                mg.status_at_link[self._hoz_link_neighbors] == INACTIVE_LINK,
                self._hoz_link_neighbors == -1,
            )

    def diffuse(self, dt, **kwds):
        """
        See :func:`run_one_step`.
        """
        if "internal_uplift" in kwds.keys():
            raise KeyError(
                "LinearDiffuser can no longer work with internal " + "uplift"
            )
        mg = self.grid
        z = self.grid.at_node[self.values_to_diffuse]

        if not self._run_before:
            self.updated_boundary_conditions()  # just in case
            self._run_before = True
        if self._bc_set_code != self.grid.bc_set_code:
            self.updated_boundary_conditions()
            self._bc_set_code = self.grid.bc_set_code

        core_nodes = self.grid.node_at_core_cell
        # do mapping of array kd here, in case it points at an updating
        # field:
        if type(self._kd) is np.ndarray:
            if not self._kd_on_links:
                kd_links = self.grid.map_max_of_link_nodes_to_link(self._kd)
                kd_activelinks = kd_links[self.grid.active_links]
                # re-derive CFL condition, as could change dynamically:
                dt_links = self._CFL_actives_prefactor / kd_activelinks
                self.dt = np.nanmin(dt_links)
            else:
                kd_links = self._kd
                kd_activelinks = self._kd[self.grid.active_links]
                dt_links = self._CFL_actives_prefactor / kd_activelinks
                self.dt_links = dt_links
                self.dt = np.nanmin(np.fabs(dt_links))
        else:
            kd_activelinks = self._kd
            # re-derive CFL condition, as could change dynamically:
            dt_links = self._CFL_actives_prefactor / kd_activelinks
            self.dt = np.nanmin(dt_links)

        if self._use_patches:
            # need this else diffusivities on inactive links deform off-angle
            # calculations
            kd_links = kd_links.copy()
            kd_links[self.grid.status_at_link == INACTIVE_LINK] = 0.

        # Take the smaller of delt or built-in time-step size self.dt
        self.tstep_ratio = dt / self.dt
        repeats = int(self.tstep_ratio // 1.)
        extra_time = self.tstep_ratio - repeats

        # Can really get into trouble if no diffusivity happens but we run...
        if self.dt < np.inf:
            loops = repeats + 1
        else:
            loops = 0
        for i in range(loops):
            if not self._use_diags:
                grads = mg.calc_grad_at_link(z)
                self.g[mg.active_links] = grads[mg.active_links]
                if not self._use_patches:  # currently forbidden
                    # if diffusivity is an array, self._kd is already
                    # active_links-long
                    self.qs[mg.active_links] = -kd_activelinks * self.g[mg.active_links]
                    # Calculate the net deposition/erosion rate at each node
                    mg.calc_flux_div_at_node(self.qs, out=self.dqsds)
                else:  # project onto patches
                    slx = mg.zeros("link")
                    sly = mg.zeros("link")
                    slx[self._hoz] = self.g[self._hoz]
                    sly[self._vert] = self.g[self._vert]
                    patch_dx, patch_dy = mg.calc_grad_at_patch(z)
                    xvecs_vert = np.ma.array(
                        patch_dx[self._y_link_patches], mask=self._y_link_patch_mask
                    )
                    slx[self._vert] = xvecs_vert.mean()
                    yvecs_hoz = np.ma.array(
                        patch_dy[self._x_link_patches], mask=self._x_link_patch_mask
                    )
                    sly[self._hoz] = yvecs_hoz.mean()
                    # now map diffusivities (already on links, but we want
                    # more spatial averaging)
                    Kx = mg.zeros("link")
                    Ky = mg.zeros("link")
                    Kx[self._hoz] = kd_links[self._hoz]
                    Ky[self._vert] = kd_links[self._vert]
                    vert_link_crosslink_K = np.ma.array(
                        kd_links[self._vert_link_neighbors],
                        mask=self._vert_link_badlinks,
                    )
                    hoz_link_crosslink_K = np.ma.array(
                        kd_links[self._hoz_link_neighbors], mask=self._hoz_link_badlinks
                    )
                    Kx[self._vert] = vert_link_crosslink_K.mean(axis=1)
                    Ky[self._hoz] = hoz_link_crosslink_K.mean(axis=1)
                    Cslope = np.sqrt(slx ** 2 + sly ** 2)
                    v = np.sqrt(Kx ** 2 + Ky ** 2)
                    flux_links = v * Cslope
                    # NEW, to resolve issue with K being off angle to S:
                    # in fact, no. Doing this just makes this equivalent
                    # to the basic diffuser, but with a bunch more crap
                    # involved.
                    # flux_x = slx * Kx
                    # flux_y = sly * Ky
                    # flux_links = np.sqrt(flux_x*flux_x + flux_y*flux_y)
                    theta = np.arctan(np.fabs(sly) / (np.fabs(slx) + 1.e-10))
                    flux_links[self._hoz] *= np.sign(slx[self._hoz]) * np.cos(
                        theta[self._hoz]
                    )
                    flux_links[self._vert] *= np.sign(sly[self._vert]) * np.sin(
                        theta[self._vert]
                    )
                    # zero out the inactive links
                    self.qs[mg.active_links] = -flux_links[mg.active_links]

                    self.grid.calc_flux_div_at_node(self.qs, out=self.dqsds)

            else:  # ..._use_diags
                # NB: this is dirty code. It uses the obsolete diagonal data
                # structures, and necessarily has to do a bunch of mapping
                # on the fly.

                # remap the kds onto the links, as necessary
                if isinstance(self._kd, np.ndarray):
                    d8link_kd = np.empty(self.grid.number_of_d8, dtype=float)
                    d8link_kd[self.grid.active_links] = kd_activelinks
                    d8link_kd[self.grid.active_diagonals] = np.amax(
                        self._kd[
                            self.grid.nodes_at_diagonal[self.grid.active_diagonals]
                        ],
                        axis=1,
                    ).flatten()
                else:
                    d8link_kd = self._kd
                self.g[self.grid.active_links] = self.grid.calc_grad_at_link(z)[
                    self.grid.active_links
                ]
                self.g[self.grid.active_diagonals] = (
                    z[self.grid._diag_activelink_tonode]
                    - z[self.grid._diag_activelink_fromnode]
                ) / self.grid.length_of_d8[self.grid.active_diagonals]
                self.qs[:] = -d8link_kd * self.g

                total_flux = self.qs * self._d8width_face_at_link  # nlinks
                totalflux_allnodes = (
                    total_flux[self.grid.links_at_node]
                    * self.grid.active_link_dirs_at_node
                ).sum(axis=1)
                totalflux_allnodes += (
                    total_flux[self.grid.d8s_at_node[:, 4:]]
                    * self.grid.active_diagonal_dirs_at_node
                ).sum(axis=1)
                self.dqsds[self.grid.node_at_cell] = (
                    -totalflux_allnodes[self.grid.node_at_cell] / self.grid.area_of_cell
                )

            # Calculate the total rate of elevation change
            dzdt = -self.dqsds
            if not self._deposit:
                dzdt[np.where(dzdt > 0)] = 0.
            # Update the elevations
            timestep = self.dt
            if i == (repeats):
                timestep *= extra_time
            else:
                pass
            self.grid.at_node[self.values_to_diffuse][core_nodes] += (
                dzdt[core_nodes] * timestep
            )

            # check the BCs, update if fixed gradient
            vals = self.grid.at_node[self.values_to_diffuse]
            vals[self.fixed_grad_nodes] = (
                vals[self.fixed_grad_anchors] + self.fixed_grad_offsets
            )

        return self.grid

    def run_one_step(self, dt, **kwds):
        """Run the diffuser for one timestep, dt.

        If the imposed timestep dt is longer than the Courant-Friedrichs-Lewy
        condition for the diffusion, this timestep will be internally divided
        as the component runs, as needed.

        Parameters
        ----------
        dt : float (time)
            The imposed timestep.
        """
        self.diffuse(dt, **kwds)

    @property
    def time_step(self):
        """Returns internal time-step size (as a property).
        """
        return self.dt<|MERGE_RESOLUTION|>--- conflicted
+++ resolved
@@ -300,16 +300,12 @@
             rt2 = np.sqrt(2.)
             horizontal_face = self.grid.dx / (1. + rt2)
             vertical_face = self.grid.dy / (1. + rt2)
-<<<<<<< HEAD
-            diag_face = np.sqrt(0.5 * (
-                horizontal_face ** 2 + vertical_face ** 2))
+            diag_face = np.sqrt(0.5 * (horizontal_face ** 2 + vertical_face ** 2))
             self._hoz = self.grid.horizontal_links
             self._vert = self.grid.vertical_links
-=======
-            diag_face = np.sqrt(0.5 * (horizontal_face ** 2 + vertical_face ** 2))
-            self._hoz = self.grid.horizontal_links.flatten()
-            self._vert = self.grid.vertical_links.flatten()
->>>>>>> b776e0a3
+            # NOTE: Do these need to be flattened?
+            # self._hoz = self.grid.horizontal_links.flatten()
+            # self._vert = self.grid.vertical_links.flatten()
             self._d8width_face_at_link[self._hoz] = vertical_face
             self._d8width_face_at_link[self._vert] = horizontal_face
             # ^ this operation pastes in faces where there are none, but
