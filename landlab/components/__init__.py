from .chi_index import ChiFinder
from .diffusion import LinearDiffuser
from .fire_generator import FireGenerator
from .detachment_ltd_erosion import DetachmentLtdErosion, DepthSlopeProductErosion
from .flexure import Flexure
from .flow_routing import FlowRouter, DepressionFinderAndRouter
from .nonlinear_diffusion import PerronNLDiffuse
from .flow_director import FlowDirectorD8
from .flow_director import FlowDirectorSteepest
from .flow_director import FlowDirectorMFD
from .flow_director import FlowDirectorDINF
from .flow_accum import FlowAccumulator
from .overland_flow import OverlandFlowBates, OverlandFlow
from .overland_flow import KinwaveImplicitOverlandFlow, KinwaveOverlandFlowModel
from .potentiality_flowrouting import PotentialityFlowRouter
from .pet import PotentialEvapotranspiration
from .radiation import Radiation
from .soil_moisture import SoilMoisture
from .vegetation_dynamics import Vegetation
from .sink_fill import SinkFiller
from .steepness_index import SteepnessFinder
from .stream_power import StreamPowerEroder, FastscapeEroder, StreamPowerSmoothThresholdEroder, SedDepEroder
from .uniform_precip import PrecipitationDistribution
from .soil_moisture import SoilInfiltrationGreenAmpt
from .plant_competition_ca import VegCA
from .gflex import gFlex
from .drainage_density import DrainageDensity
from .weathering import ExponentialWeatherer
from .depth_dependent_diffusion import DepthDependentDiffuser
from .taylor_nonlinear_hillslope_flux import TaylorNonLinearDiffuser
from .depth_dependent_taylor_soil_creep import DepthDependentTaylorDiffuser
from .erosion_deposition import ErosionDeposition
from .space import Space
from .landslides import LandslideProbability
from .transport_length_diffusion import TransportLengthHillslopeDiffuser
from .depression_filler import DepressionFiller

COMPONENTS = [ChiFinder, LinearDiffuser,
              Flexure, FlowRouter, DepressionFinderAndRouter,
              PerronNLDiffuse, OverlandFlowBates, OverlandFlow,
              KinwaveImplicitOverlandFlow,
              PotentialEvapotranspiration, PotentialityFlowRouter,
<<<<<<< HEAD
              Radiation, SinkFiller, DepressionFiller,
=======
              Radiation, SinkFiller,
>>>>>>> 179f0a44
              StreamPowerEroder, StreamPowerSmoothThresholdEroder,
              FastscapeEroder, SedDepEroder,
              PrecipitationDistribution,
              SteepnessFinder, DetachmentLtdErosion, gFlex,
              SoilInfiltrationGreenAmpt, FireGenerator,
              SoilMoisture, Vegetation, VegCA, DrainageDensity,
              ExponentialWeatherer, DepthDependentDiffuser,
              TaylorNonLinearDiffuser, DepthSlopeProductErosion,
              FlowDirectorD8, FlowDirectorSteepest, FlowDirectorMFD,
              FlowDirectorDINF, FlowAccumulator, Space, ErosionDeposition,
              LandslideProbability, DepthDependentTaylorDiffuser]

__all__ = [cls.__name__ for cls in COMPONENTS]<|MERGE_RESOLUTION|>--- conflicted
+++ resolved
@@ -40,11 +40,7 @@
               PerronNLDiffuse, OverlandFlowBates, OverlandFlow,
               KinwaveImplicitOverlandFlow,
               PotentialEvapotranspiration, PotentialityFlowRouter,
-<<<<<<< HEAD
               Radiation, SinkFiller, DepressionFiller,
-=======
-              Radiation, SinkFiller,
->>>>>>> 179f0a44
               StreamPowerEroder, StreamPowerSmoothThresholdEroder,
               FastscapeEroder, SedDepEroder,
               PrecipitationDistribution,
