<<<<<<< HEAD
@online{ZenodoSourceCode,

}


@online{ZenodoNotebook,


}


@article{HobleyLandlab,


}
=======
@Article{Hobley2017Creative,
    AUTHOR = {Hobley, D. E. J. and Adams, J. M. and Nudurupati, S. S. and Hutton, E. W. H. and Gasparini, N. M. and Istanbulluoglu, E. and Tucker, G. E.},
    TITLE = {Creative computing with Landlab: an open-source toolkit for building, coupling, and exploring two-dimensional numerical models of Earth-surface dynamics},
    JOURNAL = {Earth Surface Dynamics},
    VOLUME = {5},
    YEAR = {2017},
    NUMBER = {1},
    PAGES = {21--46},
    URL = {https://www.earth-surf-dynam.net/5/21/2017/},
    DOI = {10.5194/esurf-5-21-2017}
    }

@Article{Forte2016Complexites,
    author = {Forte, Adam M. and Yanites, Brian J. and Whipple, Kelin X.},
    title = {Complexities of landscape evolution during incision through layered stratigraphy with contrasts in rock strength},
    journal = {Earth Surface Processes and Landforms},
    volume = {41},
    number = {12},
    pages = {1736-1757},
    keywords = {landscape evolution, erodibility, rock strength, detrital mineral records, steady state},
    doi = {10.1002/esp.3947},
    url = {https://onlinelibrary.wiley.com/doi/abs/10.1002/esp.3947},
    Year = {2016}
    }

@incollection{tucker2001channel,
    title={The channel-hillslope integrated landscape development model (CHILD)},
    author={Tucker, Gregory and Lancaster, Stephen and Gasparini, Nicole and Bras, Rafael},
    booktitle={Landscape erosion and evolution modeling},
    pages={349--388},
    year={2001},
    publisher={Springer}
}

@Article{ZenodoLithologySourceCode,
    Abstractnote = {},
    Author = {},
    Date-Modified = {},
    Doi = {},
    Month = {},
    Publisher = {Zenodo},
    Title = {},
    Year = {},
    Bdsk-Url-1 = {}
}

@Article{ZenodoLithologyNotebook,
    Abstractnote = {},
    Author = {},
    Date-Modified = {},
    Doi = {},
    Month = {},
    Publisher = {Zenodo},
    Title = {},
    Year = {},
    Bdsk-Url-1 = {}
    }
>>>>>>> 22430534
<|MERGE_RESOLUTION|>--- conflicted
+++ resolved
@@ -1,20 +1,3 @@
-<<<<<<< HEAD
-@online{ZenodoSourceCode,
-
-}
-
-
-@online{ZenodoNotebook,
-
-
-}
-
-
-@article{HobleyLandlab,
-
-
-}
-=======
 @Article{Hobley2017Creative,
     AUTHOR = {Hobley, D. E. J. and Adams, J. M. and Nudurupati, S. S. and Hutton, E. W. H. and Gasparini, N. M. and Istanbulluoglu, E. and Tucker, G. E.},
     TITLE = {Creative computing with Landlab: an open-source toolkit for building, coupling, and exploring two-dimensional numerical models of Earth-surface dynamics},
@@ -71,5 +54,4 @@
     Title = {},
     Year = {},
     Bdsk-Url-1 = {}
-    }
->>>>>>> 22430534
+    }